# Changelog

All notable changes to `lua-resty-session` will be documented in this file.

<<<<<<< HEAD

## [3.9] - 2022-01-12
### Changed
- Optimize Redis and Memcache storage adapters to not connect to database
  when not needed.
=======
## Unreleased
### Fixed
- Fix #138 issue of chunked cookies are not expired when session shrinks,
  thanks @alexdowad.
- Fix #134 where regenerate strategy destroyed previous session when calling
  `session:regenerate`, it should just `ttl` the old session.

>>>>>>> 1d313f57
### Added
- AES GCM mode support was added to AES cipher.
  This is recommended, but for backward compatibility it was not set as default.
  It will be changed in 4.0 release.
- Redis ACL authentication is now available.
  - Add `session_redis_username`
  - Add `session_redis_password`
  - Deprecate `session_redis_auth`; use `session_redis_password`

## [3.8] - 2021-01-04
### Added
- Connection options are now passed to `redis cluster client` as well.


## [3.7] - 2020-10-27
### Fixed
- Fix #107 where `session.start` could release a lock for a short period

### Added
- Add `keep_lock` argument to `session.open`
- Add pluggable compressors, and implement `none` and `zlib` compressor


## [3.6] - 2020-06-24
### Fixed
- Fix `session:hide()` to only send a single `Cookie` header at most as
  reported by @jharriman who also provided a fix with #103. Thank you!


## [3.5] - 2020-05-22
### Fixed
- Fix `session:hide()` to not clear non-session request cookies that it
  seemed to do in some cases as reported by @altexy who also provided
  initial fix with #100. Thank you!


## [3.4] - 2020-05-08
### Fixed
- Fix session_cookie_maxsize - error attempt to compare string with number,
  fixes #98, thank you @vavra5

### Changed
- More robust and uniform configuration parsing


## [3.3] - 2020-05-06
### Fixed
- Fix `set_timeouts` is only called if all parameters are available,
  should fix #96, thank you @notdodo.
### Added
- Add `$session_memcache_connect_timeout` configuration option
- Add `$session_memcache_read_timeout` configuration option
- Add `$session_memcache_send_timeout` configuration option
- Add `$session_memcache_pool_name` configuration option
- Add `$session_memcache_pool_backlog` configuration option
- Add `$session_dshm_connect_timeout` configuration option
- Add `$session_dshm_read_timeout` configuration option
- Add `$session_dshm_send_timeout` configuration option
- Add `$session_dshm_pool_name` configuration option
- Add `$session_dshm_pool_backlog` configuration option


## [3.2] - 2020-04-30
### Added
- Support for Redis clusters
- Add `$session_redis_connect_timeout` configuration option
- Add `$session_redis_read_timeout` configuration option
- Add `$session_redis_send_timeout` configuration option
- Add `$session_redis_pool_name` configuration option
- Add `$session_redis_pool_backlog` configuration option
- Add `$session_redis_cluster_name` configuration option
- Add `$session_redis_cluster_dict` configuration option
- Add `$session_redis_cluster_maxredirections` configuration option
- Add `$session_redis_cluster_nodes` configuration option


## [3.1] - 2020-03-28
### Added
- A more flexible way to specify custom implementations:
  `require "resty.session".new { storage = require "my.storage" }`


## [3.0] - 2020-03-27
### Fixed
- Lock releasing is a lot more robust now

### Added
- Add idletime setting (thanks @Tieske), see `session.cookie.idletime`
- Add support for Cookie prefixes `__Host-` and `__Secure-` on Cookie
  name (see: https://tools.ietf.org/html/draft-ietf-httpbis-rfc6265bis-05#section-4.1.3)

### Changed
- The whole codebase was refactored and simplified, especially implementing
  new storage adapters is now a lot easier
- Redis and Memcached `spinlockwait` was changed from microseconds to milliseconds and default
  is set to `150` milliseconds,
- Redis and Memcache will only release locks that current session instance holds
- DSHM `session_dshm_store` was renamed to `session_dshm_region`
- BASE64 encoding now strips the padding


## [2.26] - 2020-02-11
### Added
- Add support for `SameSite=None` (#83) (thanks @bodewig)
- Style changes (#77) (thanks @Tieske)


## [2.25] - 2019-11-06
### Added
- Add SSL support for the Redis storage option (#75) (thanks @tieske)
- DSHM storage adapter (a distributed SHM storage based on Hazelcast for Nginx)
  (thanks @grrolland)


## [2.24] - 2019-07-09
### Fixed
- Avoid use unix socket and redis password with empty string
- Provide session id when closing, otherwise the lock is not deleted

### Added
- Added a configuration for session cookie max size (`session.cookie.maxsize`)


## [2.23] - 2018-12-12
### Added
- Added pluggable strategies with `default` and a new `regenerate` strategy
- Added pluggable `hmac`s
- Added `session.close`
- Added `ttl` to `storages`
- Added `session.cookie.discard`, a `ttl` how long to keep old sessions when
  renewing (used by `regenerate` strategy


## [2.22] - 2018-03-17
### Fixed
- Only sets self.cookie.secure if not defined.


## [2.21] - 2018-03-16
### Screwed
- Forgot to bump version number.


## [2.20] - 2018-03-16
### Fixed
- Fixes issue where check addr and check scheme could be faked.
  See also: https://github.com/bungle/lua-resty-session/issues/47
  Thanks @nielsole


## [2.19] - 2017-09-19
### Fixed
- Fixes small bug where aes could generate invalid salt on invalid input
  that further crashes Lua with error: bad argument #2 to 'salt' (number
  expected, got no value)


## [2.18] - 2017-07-10
### Fixed
- Automatically creates exactly 64 bits salt as required by the latest
  lua-resty-string.
  See also: https://github.com/bungle/lua-resty-session/issues/40
  Thanks @peturorri


## [2.17] - 2017-06-12
### Added
- Added session.hide() function to hide session cookies from upstream
  on reverse proxy scenarios.


## [2.16] - 2017-05-31
### Changed
- Delays setting the defaults until needed, allowing users to safely
  require "resty.session" in different contexts.


## [2.15] - 2017-02-13
## Added
- Added a support for chunked cookies.
  See also: https://github.com/bungle/lua-resty-session/issues/35
  Thanks @zandbelt


## [2.14] - 2016-12-16
### Fixed
- Lua code configuration parsing corrections (especially on boolean
  options).

## Added
- Added a more natural way to pass config arguments to storage
  adapters and ciphers in Lua code.
  See also: https://github.com/bungle/lua-resty-session/issues/34
  Thanks @hanxi


## [2.13] - 2016-11-21
### Changed
- On start we do send cookie now also if the settings have changed
  and the cookie expiry time needs to be reduced.

### Fixed
- Memcache storage adapter had a missing ngx.null.


## [2.12] - 2016-11-21
### Added
- Implemented pluggable session identifier generators.
- Implemented random session idenfier generator.

### Changed
- Now checks if headers were already sent before trying to set the
  cookie headers.
- SSL session identifier is not checked by default anymore.
- Lua session.identifier.length changed to session.random.length.
- Nginx $session_identifier_length changed to $session_random_length.


## [2.11] - 2016-09-30
### Changed
- Just another OPM release to correct the name.


## [2.10] - 2016-09-29
### Added
- Support for the official OpenResty package manager (opm).

### Changed
- Changed the change log format to keep-a-changelog.


## [2.9] - 2016-09-01
### Fixed
- Bugfix: Weird bug where RAND_bytes was not working on Windows platform.
  Code changed to use resty.random. See Also:
  https://github.com/bungle/lua-resty-session/issues/31
  Thanks @gtuxyco


## [2.8] - 2016-07-05
### Fixed
- Bugfix: AES Cipher used a wrong table for cipher sizes.
  See Also: https://github.com/bungle/lua-resty-session/issues/30
  Thanks @pronan


## [2.7] - 2016-05-18
### Added
- Redis storage adapter now supports Redis authentication.
  See Also: https://github.com/bungle/lua-resty-session/pull/28
  Thanks @cheng5533062


## [2.6] - 2016-04-18
### Changed
- Just cleanups and changed _VERSION to point correct version.


## [2.5] - 2016-04-18
### Fixed
- session.save close argument was not defaulting to true.


## [2.4] - 2016-04-17
### Added
- Cookie will now have SameSite attribute set as "Lax" by default.
  You can turn it off or set to "Strict" by configuration.

### Changed
- Calling save will now also set session.id if the save was called
  without calling start first.
  See Also: https://github.com/bungle/lua-resty-session/issues/27
  Thanks @hcaihao


## [2.3] - 2015-10-16
### Fixed
- Fixes issue #19 where regenerating session would throw an error
  when using cookie storage.
  See Also: https://github.com/bungle/lua-resty-session/issues/19
  Thanks @hulu1522


## [2.2] - 2015-09-17
### Changed
- Removed all session_cipher_* deprecated settings (it was somewhat
  broken in 2.1).
- Changed session secret to be by default 32 bytes random data
  See Also: https://github.com/bungle/lua-resty-session/issues/18
  Thanks @iain-buclaw-sociomantic

### Added
- Added documentation about removed features and corrected about
  session secret size accordingly.


## [2.1] - 2015-09-07
### Added
- Added architecture for Cipher adapter plugins.
  See Also: https://github.com/bungle/lua-resty-session/issues/16
  Thanks @mingfang
- Implemented AES cipher adapter (just like it was before)
- Implemented None cipher adapter (no encryption)
- Added documentation about pluggable ciphers

### Changed
- Changed JSON serializer to use cjson.safe instead


## [2.0] - 2015-08-31
### Added
- Added architecture for Storage adapter plugins.
  See Also: https://github.com/bungle/lua-resty-session/issues/13
- Implemented Client Side Cookie storage adapter.
- Implemented Memcache storage adapter.
  See Also: https://github.com/bungle/lua-resty-session/pull/14
  Thanks @zandbelt
- Implemented Redis storage adapter.
- Implemented Shared Dictionary (shm) storage adapter.
- Added architecture for Encoder and Decoder plugins.
- Implemented Base 64 encoder / decoder.
- Implemented Base 16 (hex) encoder / decoder.
- Added architecture for Serializer plugins
- Implemented JSON serializer.
- Persistent cookies will now also contain Max-Age in addition to Expires.
- Cookie domain attribute is not set anymore if not specified.
- Added notes about using lua-resty-session with Lua code cache turned off.
  See also: https://github.com/bungle/lua-resty-session/issues/15
  Thanks @BizShuk


## [1.7] - 2015-08-03
### Added
- Added session.open() function that only opens a session but doesn't send
  the cookie (until start is called).
  See also: https://github.com/bungle/lua-resty-session/issues/12
  Thanks @junhanamaki

### Fixed
- Fixed cookie expiration time format on Firefox bug:
  https://github.com/bungle/lua-resty-session/pull/10
  Thanks @junhanamaki
- Bugfix: Fixed an issue of overwriting a variable:
  https://github.com/bungle/lua-resty-session/pull/11
  Thanks @junhanamaki


## [1.6] - 2015-05-05
### Fixed
- Fixed truncated cookie value bug:
  https://github.com/bungle/lua-resty-session/pull/8
  Thanks @kipras


## [1.5] - 2014-11-27
### Fixed
- Cookies are not always "secure":
  https://github.com/bungle/lua-resty-session/issues/5
  Thanks @vladimir-smirnov-sociomantic

### Added
- Added documentation about Nginx SSL/TLS configuration settings related
  to session lifetime and ssl session ids.


## [1.4] - 2014-11-26
### Fixed
- Bugfix: Fixed an issue where session configurations did get cached
  on a module level. This issue is discussed in pull-request #4:
  https://github.com/bungle/lua-resty-session/pull/4
  Thanks @kipras.

### Added
- Added session.new function.
- Added documentation about Nginx configuration used as defaults (not read
  on every request), and documented session.new.

### Changed
- session.start{ ... } (a call with config parameters) works now as expected.
- session.start now returns additional extra boolean parameter that can be
  used to check if the session is s new session (false) or a previously
  started one (true).


## [1.3] - 2014-11-14
### Added
- Added support for persistent sessions. See issue #2.
- Added session.check.ssi, session.cookie.persistent and the related Nginx
  configuration variables.
- Added Max-Age=0 to expiration code.


## [1.2] - 2014-10-12
### Fixed
- Changed encode and decode functions to operate with correct number of
  arguments. See issue #1.


## [1.1] - 2014-10-03
### Security
- There was a bug where additional user agent, scheme, and remote addr
  (disabled by default) was not checked.

### Added
- Added _VERSION field.

### Changed
- Simplied a code a lot (e.g. internal setcookie and getcookie functions are
  now cleaner). Removed a lot of unneccessary lines from session.start by
  adding configs directly to session prototype.


## [1.0] - 2014-09-24
### Added
- LuaRocks Support via MoonRocks.<|MERGE_RESOLUTION|>--- conflicted
+++ resolved
@@ -2,21 +2,13 @@
 
 All notable changes to `lua-resty-session` will be documented in this file.
 
-<<<<<<< HEAD
-
-## [3.9] - 2022-01-12
-### Changed
-- Optimize Redis and Memcache storage adapters to not connect to database
-  when not needed.
-=======
-## Unreleased
+## [3.9] - 2022-01-14
 ### Fixed
 - Fix #138 issue of chunked cookies are not expired when session shrinks,
   thanks @alexdowad.
 - Fix #134 where regenerate strategy destroyed previous session when calling
   `session:regenerate`, it should just `ttl` the old session.
 
->>>>>>> 1d313f57
 ### Added
 - AES GCM mode support was added to AES cipher.
   This is recommended, but for backward compatibility it was not set as default.
@@ -25,6 +17,11 @@
   - Add `session_redis_username`
   - Add `session_redis_password`
   - Deprecate `session_redis_auth`; use `session_redis_password`
+
+### Changed
+- Optimize Redis and Memcache storage adapters to not connect to database
+  when not needed.
+  
 
 ## [3.8] - 2021-01-04
 ### Added
